import matplotlib.pyplot as plt
import json
import numpy as np
import json
import cbor2
from matplotlib import animation
import os
import parse
import numpy

CBOR = "cbor"
MP4 = "mp4"

<<<<<<< HEAD
OUT_DIR = "../output/"
F_TEMPLATE = \
    "{exp_type}=cil={cil}_cal={cal}_adh={adh}_coa={coa}_seed={seed}.{ext}"


def get_matching_cbor_files(out_dir, exp_type, cil, cal, adh, coa, ext):
    global F_TEMPLATE
    matches = dict()
    for f in os.listdir():
        if os.is_file(os.path.join(out_dir, f)):
            r = parse.parse(F_TEMPLATE, f)
            is_match = True
            for varname, val in \
                    zip(["exp_type", "cil", "cal", "adh", "coa", "ext"],
                        [exp_type, cil, cal, adh, coa, ext]):
                if r[varname] != val:
                    is_match = False
                    break
                else:
                    continue
            if is_match:
                matches[int(r["seed"])] = f
    return matches


exp_type = "separated_pair"
cil = 60
cal = None
adh = 10
coa = 24
MATCHES = get_matching_cbor_files(OUT_DIR, exp_type, cil, cal, adh, coa, "cbor")
seeds = MATCHES.keys()
print("seeds of matching files simulation results: {}".format(sorted(seeds)))

input_file_name = part_template.format(CBOR)
input_file_path = "{}{}".format(OUT_DIR, input_file_name)

if seed not in seeds:
    raise Exception("WARNING: No simulation file: {}", FULL_TEMPLATE.format())
=======
file_name = "../output/separated_pair_cil=30_cal=None_adh=10_coa=24_seed=7_rt.cbor"
>>>>>>> 42c0a4c6

snapshots = []
with open(input_file_path, mode='rb') as sf:
    world_history = cbor2.load(sf)
    success = True
    while success:
        success = False
        try:
            snapshots += cbor2.load(sf)
        finally:
            success = False

tsteps = [s["tstep"] for s in snapshots]
state_recs = [s["cells"] for s in snapshots]
frequency = world_history["snap_freq"]


def lookup_tstep_ix(tstep):
    return int(np.floor(tstep / frequency))


def p2ds_to_numpy(p2ds):
    vs = []
    for p2d in p2ds:
        vs.append([p2d['x'], p2d['y']])
    return np.array(vs)


def extract_p2ds_from_cell_states(state_key, dat_key, state_recs):
    dat_per_cell_per_tstep = []
    for rec in state_recs:
        dat_per_cell = []
        for cell_rec in rec['states']:
            dat_per_cell.append(p2ds_to_numpy(cell_rec[state_key][dat_key]))
        dat_per_cell_per_tstep.append(np.array(dat_per_cell))
    return np.array(dat_per_cell_per_tstep)


def extract_p2ds_from_interactions(dat_key, state_recs):
    dat_per_cell_per_tstep = []
    for rec in state_recs:
        dat_per_cell = []
        for cell_rec in rec['interactions']:
            dat_per_cell.append(p2ds_to_numpy(cell_rec[dat_key]))
        dat_per_cell_per_tstep.append(np.array(dat_per_cell))
    return np.array(dat_per_cell_per_tstep)


def extract_scalars(state_key, dat_key, state_recs):
    dat_per_cell_per_tstep = []
    for rec in state_recs:
        dat_per_cell = []
        for cell_rec in rec['states']:
            dat_per_cell.append(np.array(cell_rec[state_key][dat_key]))
        dat_per_cell_per_tstep.append(np.array(dat_per_cell))
    return np.array(dat_per_cell_per_tstep)


poly_per_cell_per_tstep = extract_p2ds_from_cell_states('core', 'poly',
                                                        state_recs)
centroids_per_cell_per_tstep = np.array(
    [[np.average(poly, axis=0) for poly in poly_per_cell] for poly_per_cell in
     poly_per_cell_per_tstep])
uivs_per_cell_per_tstep = extract_p2ds_from_cell_states('geom',
                                                        'unit_inward_vecs',
                                                        state_recs)
uovs_per_cell_per_tstep = -1 * uivs_per_cell_per_tstep
rac_acts_per_cell_per_tstep = extract_scalars('core', 'rac_acts', state_recs)
rac_act_arrows_per_cell_per_tstep = \
    50 * rac_acts_per_cell_per_tstep[:, :, :,np.newaxis] * \
    uovs_per_cell_per_tstep
rho_acts_per_cell_per_tstep = extract_scalars('core', 'rho_acts', state_recs)
rho_act_arrows_per_cell_per_tstep = \
    50 * rho_acts_per_cell_per_tstep[:, :, :, np.newaxis] * \
    uivs_per_cell_per_tstep

adhs_per_cell_per_tstep = 5 * extract_p2ds_from_interactions('x_adhs',
                                                             state_recs)

#
# rho_acts_arrows_per_tstep = []
# rho_acts_per_tstep = []
# for tstep, rec in enumerate(state_recs):
#     rho_acts = []
#     rho_acts_arrows = []
#     for (vix, x) in enumerate(rec['cells'][0]['state']['rho_acts']):
#         rho_acts.append(x)
#         arrow_deltas = -150 * x * uivs_per_tstep[tstep][vix]
#         rho_acts_arrows.append([poly_per_tstep[tstep][vix][0] +
#         uevs_per_tstep[tstep][vix][0]*0.1, poly_per_tstep[tstep][vix][1] +
#         uevs_per_tstep[tstep][vix][0]*0.1, arrow_deltas[0], arrow_deltas[1]])
#     rho_acts_arrows_per_tstep.append(copy.deepcopy(rho_acts_arrows))
#     rho_acts_per_tstep.append(rho_acts)
# rho_acts_per_tstep = np.array(rho_acts_per_tstep)
# rho_acts_arrows_per_tstep = np.array(rho_acts_arrows_per_tstep)
#
# cyto_forces_per_tstep = []
# for tstep, rec in enumerate(mech_recs):
#     cyto_forces = []
#     for (vix, xy) in enumerate(rec['state'][0]['cyto_forces']):
#         arrow_deltas = 0.05*np.array([xy['x'], xy['y']])
#         cyto_forces.append([poly_per_tstep[tstep][vix][0], poly_per_tstep[
#         tstep][vix][1], arrow_deltas[0], arrow_deltas[1]])
#     cyto_forces_per_tstep.append(copy.deepcopy(cyto_forces))
# cyto_forces_per_tstep = np.array(cyto_forces_per_tstep)
#
# edge_forces_plus_per_tstep = []
# for tstep, rec in enumerate(mech_recs):
#     efs_plus = []
#     for vix in range(16):
#         xy = rec['state'][0]['edge_forces'][vix]
#         arrow_deltas = 0.1*np.array([xy['x'], xy['y']])
#         efs_plus.append([poly_per_tstep[tstep][vix][0], poly_per_tstep[
#         tstep][vix][1], arrow_deltas[0], arrow_deltas[1]])
#     edge_forces_plus_per_tstep.append(copy.deepcopy(efs_plus))
# edge_forces_plus_per_tstep = np.array(edge_forces_plus_per_tstep)
#
# edge_forces_minus_per_tstep = []
# for tstep, rec in enumerate(mech_recs):
#     efs_minus = []
#     for vix in range(16):
#         xy = rec['state'][0]['edge_forces'][(vix - 1)%16]
#         arrow_deltas = -0.1*np.array([xy['x'], xy['y']])
#         efs_minus.append([poly_per_tstep[tstep][vix][0], poly_per_tstep[
#         tstep][vix][1], arrow_deltas[0], arrow_deltas[1]])
#     edge_forces_minus_per_tstep.append(copy.deepcopy(efs_minus))
# edge_forces_minus_per_tstep = np.array(edge_forces_minus_per_tstep)
#
# edge_forces_per_tstep = np.append(poly_per_tstep,
# edge_forces_plus_per_tstep[:,:,2:4] - edge_forces_minus_per_tstep[:,:,2:4],
# axis=2)
#
# edge_strains_per_tstep = []
# for tstep, rec in enumerate(mech_recs):
#     edge_strains = []
#     for vix in range(16):
#         edge_strains.append(rec['state'][0]['edge_strains'][vix])
#     edge_strains_per_tstep.append(copy.deepcopy(edge_strains))
# edge_strains_per_tstep = np.array(edge_strains_per_tstep)
#
# rgtp_forces_per_tstep = []
# for tstep, rec in enumerate(mech_recs):
#     rgtp_forces = []
#     for (vix, xy) in enumerate(rec['state'][0]['rgtp_forces']):
#         arrow_deltas = 0.05*np.array([xy['x'], xy['y']])
#         rgtp_forces.append([poly_per_tstep[tstep][vix][0], poly_per_tstep[
#         tstep][vix][1], arrow_deltas[0], arrow_deltas[1]])
#     rgtp_forces_per_tstep.append(copy.deepcopy(rgtp_forces))
# rgtp_forces_per_tstep = np.array(rgtp_forces_per_tstep)

circ_vixs = np.take(np.arange(16), np.arange(17), mode='wrap')
centroid_trails_per_cell_per_tstep = np.zeros(
    shape=(len(tsteps), len(poly_per_cell_per_tstep[0]), 2))


def paint(tstep_ix, ax):
    ax.cla()
    ax.relim()

    # bbox to control ax.relim
    centroid = np.average(centroids_per_cell_per_tstep[tstep_ix], axis=0)
    (xmin, xmax) = [centroid[0] - DEFAULT_BBOX_LIM[0] * 0.5,
                    centroid[0] + DEFAULT_BBOX_LIM[0] * 0.5]
    (ymin, ymax) = [centroid[1] - DEFAULT_BBOX_LIM[1] * 0.5,
                    centroid[1] + DEFAULT_BBOX_LIM[1] * 0.5]
    bbox = np.array(
        [[xmin, ymin], [xmin, ymax], [xmax, ymax], [xmax, ymin], [xmin, ymin]])
    ax.plot(bbox[:, 0], bbox[:, 1], color=(0.0, 0.0, 0.0, 0.0))

    for (ci, poly) in enumerate(poly_per_cell_per_tstep[tstep_ix]):
        if ci == 0:
            poly_color = "k"
            centroid_trail_color = (140 / 255, 114 / 255, 114 / 255)
        else:
            poly_color = "g"
            centroid_trail_color = (127 / 255, 191 / 255, 63 / 255)

        # this_cell_centroids = centroids_per_cell_per_tstep[:tstep_ix, ci]
        # ax.plot(this_cell_centroids[:,0], this_cell_centroids[:,1],
        # color=centroid_trail_color)

        for vix in range(16):
            ax.plot([poly[vix, 0], poly[(vix + 1) % 16, 0]],
                    [poly[vix, 1], poly[(vix + 1) % 16, 1]],
                    color=poly_color, linewidth=0.5)
            # ax.annotate(str(vix), (poly[vix, 0], poly[vix, 1]))

    for poly, rac_act_arrows in zip(
            poly_per_cell_per_tstep[tstep_ix],
            rac_act_arrows_per_cell_per_tstep[tstep_ix]
    ):
        for p, rac_arrow in zip(poly, rac_act_arrows):
            ax.arrow(p[0], p[1], 3 * rac_arrow[0], 3 * rac_arrow[1], color="b",
                     length_includes_head=True, head_width=0.0)

    for poly, rho_act_arrows in zip(poly_per_cell_per_tstep[tstep_ix],
                                    rho_act_arrows_per_cell_per_tstep[
                                        tstep_ix]):
        for p, rho_arrow in zip(poly, rho_act_arrows):
            ax.arrow(p[0], p[1], 5 * rho_arrow[0], 5 * rho_arrow[1], color="r",
                     length_includes_head=True, head_width=0.0)

    for poly_ix, poly, adhs in zip(
            np.arange(0, len(poly_per_cell_per_tstep[0])),
            poly_per_cell_per_tstep[tstep_ix],
            adhs_per_cell_per_tstep[tstep_ix]):
        if poly_ix == 0:
            adh_arrow_color = "magenta"
        else:
            adh_arrow_color = "cyan"
        for p, adh in zip(poly, adhs):
            ax.arrow(p[0], p[1], adh[0], adh[1], color=adh_arrow_color,
                     length_includes_head=True, head_width=1.0)

    ax.set_title("frame {}".format(tsteps[tstep_ix]))
    return ax.get_children()


DEFAULT_XLIM = [-40, 200]
DEFAULT_YLIM = [-40, 200]
DEFAULT_BBOX_LIM = [DEFAULT_XLIM[1] - DEFAULT_XLIM[0],
                    DEFAULT_YLIM[1] - DEFAULT_YLIM[0]]
num_tsteps = poly_per_cell_per_tstep.shape[0]
tstep_ix = 0
fig, ax = plt.subplots()
ax.set_aspect('equal')
ax.set_xlim(DEFAULT_XLIM)
ax.set_ylim(DEFAULT_YLIM)
# fig.canvas.mpl_connect('key_press_event', on_press)
tstep_ixs = [n for n in range(int(len(tsteps)))]
# Set up formatting for the movie files
Writer = animation.writers['ffmpeg']
writer = Writer(fps=10, metadata=dict(artist='Me'), bitrate=1800)

cell_ani = animation.FuncAnimation(fig, paint, frames=tstep_ixs,
                                   fargs=(ax,),
                                   interval=1, blit=True)
<<<<<<< HEAD
animation_file_name = part_template.format(MP4)
animation_file_path = "{}{}".format(OUT_DIR, animation_file_name)
cell_ani.save(animation_file_path,
=======
# name relevant to what you want your experiment title
cell_ani.save('separated_pair_cil=30_cal=None_adh=10_coa=24_seed=7_rt.mp4',
>>>>>>> 42c0a4c6
              writer=writer)<|MERGE_RESOLUTION|>--- conflicted
+++ resolved
@@ -11,7 +11,6 @@
 CBOR = "cbor"
 MP4 = "mp4"
 
-<<<<<<< HEAD
 OUT_DIR = "../output/"
 F_TEMPLATE = \
     "{exp_type}=cil={cil}_cal={cal}_adh={adh}_coa={coa}_seed={seed}.{ext}"
@@ -51,9 +50,6 @@
 
 if seed not in seeds:
     raise Exception("WARNING: No simulation file: {}", FULL_TEMPLATE.format())
-=======
-file_name = "../output/separated_pair_cil=30_cal=None_adh=10_coa=24_seed=7_rt.cbor"
->>>>>>> 42c0a4c6
 
 snapshots = []
 with open(input_file_path, mode='rb') as sf:
@@ -291,12 +287,7 @@
 cell_ani = animation.FuncAnimation(fig, paint, frames=tstep_ixs,
                                    fargs=(ax,),
                                    interval=1, blit=True)
-<<<<<<< HEAD
 animation_file_name = part_template.format(MP4)
 animation_file_path = "{}{}".format(OUT_DIR, animation_file_name)
 cell_ani.save(animation_file_path,
-=======
-# name relevant to what you want your experiment title
-cell_ani.save('separated_pair_cil=30_cal=None_adh=10_coa=24_seed=7_rt.mp4',
->>>>>>> 42c0a4c6
               writer=writer)
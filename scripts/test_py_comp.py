from sim_data import SimulationData
from shared_sim_data import SharedSimData
from py_comp_data import PythonRustComparisonData
from paint_opts import *
from utils import *
import os
import subprocess
import orjson

run_experiments = False
exec_mode = "release"
root_dir = os.getcwd()
exp_jsons = ["py_comp_pair_coa_24"]
for exp_json in exp_jsons:
    exec_path = os.path.join(root_dir, "target", exec_mode, "executor")
    if run_experiments:
        build_out = subprocess.run(["cargo", "build"] + make_exec_mode_arg(
            exec_mode) + ["-p", "executor"])
        run_out = subprocess.run([exec_path] +
                                 ["-c", "./cfg.json"] +
                                 ["-e"] + exp_jsons)
        print(run_out)

    exp_path = os.path.join(root_dir, "experiments", "{}.json".format(exp_json))
    with open(exp_path) as f:
        json_str = f.read()

    exp_dict = orjson.loads(json_str)
    seeds, file_names = determine_file_names(exp_json, exp_dict)
    out_dir = os.path.join(root_dir, "output")
    for file_name in file_names:
        rust_dat = SimulationData()
        rust_dat.load_rust_dat(out_dir, file_name)
        py_dat = SimulationData()
        py_dat.load_py_dat(out_dir, file_name)
        vec_ani_opts = get_vec_ani_opts(exp_dict)

        # rust_dat.animate(vec_ani_opts, "rgtps")
        # rust_dat.animate(vec_ani_opts, "x_cils")
        rust_dat.animate(vec_ani_opts, "x_cals")
        # rust_dat.animate(vec_ani_opts, "kgtps_rho")
        # rust_dat.animate(vec_ani_opts, "kgtps_rac")
        # rust_dat.animate(vec_ani_opts, "rgtp_forces")
        # rust_dat.animate(vec_ani_opts, "x_coas")

        # py_dat.animate(vec_ani_opts, "rgtps")
        # py_dat.animate(vec_ani_opts, "x_cils")
        # py_dat.animate(vec_ani_opts, "kgtps_rho")
        # py_dat.animate(vec_ani_opts, "kgtps_rac")
        # py_dat.animate(vec_ani_opts, "rgtp_forces")
        # py_dat.animate(vec_ani_opts, "x_coas")

<<<<<<< HEAD
        comp_dat = PythonRustComparisonData(out_dir, py_dat, rust_dat,
                                            [":", "-"], file_name +
                                            "_rust_and_py")
=======
        # comp_dat = PythonRustComparisonData(out_dir, py_dat, rust_dat,
        #                                     [":", "-"], file_name +
        #                                     "_rust_and_py")
>>>>>>> f737b7a8
        # comp_dat.plot()
        # comp_dat.animate(vec_ani_opts, "rgtps")
        # comp_dat.animate(vec_ani_opts, "x_cils")
        # comp_dat.animate(vec_ani_opts, "kgtps_rho")
        # comp_dat.animate(vec_ani_opts, "rgtp_forces")
        # comp_dat.animate(vec_ani_opts, "x_coas")<|MERGE_RESOLUTION|>--- conflicted
+++ resolved
@@ -50,15 +50,9 @@
         # py_dat.animate(vec_ani_opts, "rgtp_forces")
         # py_dat.animate(vec_ani_opts, "x_coas")
 
-<<<<<<< HEAD
-        comp_dat = PythonRustComparisonData(out_dir, py_dat, rust_dat,
-                                            [":", "-"], file_name +
-                                            "_rust_and_py")
-=======
         # comp_dat = PythonRustComparisonData(out_dir, py_dat, rust_dat,
         #                                     [":", "-"], file_name +
         #                                     "_rust_and_py")
->>>>>>> f737b7a8
         # comp_dat.plot()
         # comp_dat.animate(vec_ani_opts, "rgtps")
         # comp_dat.animate(vec_ani_opts, "x_cils")

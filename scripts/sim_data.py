import numpy as np
import matplotlib.pyplot as plt
import os
import cbor2
from matplotlib import animation
from paint_opts import *
import get_comp as cd
import get_cbor as cb
from utils import *
import copy


class SimulationData:
    out_dir = None
    file_name = None
    cbor_file_path = None
    mp4_file_path = None
    dat_file_path = None
    tpoints = None

    world_info = None
    header = None

    poly_per_c_per_s = None
    centroids_per_c_per_s = None
    uivs_per_c_per_s = None
    uovs_per_c_per_s = None

    rac_acts_per_c_per_s = None
    rac_inacts_per_c_per_s = None
    rac_act_arrows_per_c_per_s = None

    rho_acts_per_c_per_s = None
    rho_inacts_per_c_per_s = None
    rho_act_arrows_per_c_per_s = None

    rgtps_arrow_group = None

    kgtps_rac_per_c_per_s = None
    kdgtps_rac_per_c_per_s = None
    kgtps_rho_per_c_per_s = None
    kgtps_rho_arrows_per_c_per_s = None
    kgtps_rho_arrow_group = None
    kdgtps_rho_per_c_per_s = None
    rac_act_net_fluxes_per_c_per_s = None
    rac_inact_net_fluxes_per_c_per_s = None
    rho_act_net_fluxes_per_c_per_s = None
    rho_inact_net_fluxes_per_c_per_s = None
    x_tens_per_c_per_s = None

    x_cils_per_c_per_s = None
    x_cils_arrows_per_c_per_s = None
    x_cils_arrow_group = None
    x_coas_per_c_per_s = None
    x_coas_arrows_per_c_per_s = None
    x_coas_arrow_group = None
    x_adhs_per_c_per_s = None

    edge_strains_per_c_per_s = None
    rgtp_forces_per_c_per_s = None
    rgtp_forces_arrow_group = None
    edge_forces_per_c_per_s = None
    cyto_forces_per_c_per_s = None
    sum_forces_per_c_per_s = None
    avg_tens_strain_per_c_per_s = None

    snap_ix = None
    default_xlim = None
    default_ylim = None
    default_bbox_lim = None
    ani_opts = None
    mp4_file_name_header = None
    fig_probe = None
    ax_probe = None
    fig_ani = None
    ax_ani = None
    snap_period = None
    char_t = None

    def generate_header_from_world_info(self):
        all_params = dict()
        all_params.update(self.world_info["char_quants"])
        world_params = self.world_info["world_params"]
        vertex_eta = world_params["vertex_eta"]
        all_params["vertex_eta"] = vertex_eta
        inter_params = world_params["interactions"]
        phys_params = inter_params["phys_contact"]
        range_params = phys_params["range"]
        all_params.update(range_params)
        all_params["cil_mag"] = phys_params["cil_mag"]
        coa_params = inter_params["coa"]
        for key in coa_params.keys():
            all_params["coa_" + key] = coa_params[key]
        all_params.update(self.world_info["cell_params"][0])

        all_params["init_rac"] = all_params["init_rac"]["active"]
        all_params["init_rho"] = all_params["init_rho"]["active"]
        self.header = copy.deepcopy(all_params)

    def load_animation_arrows(self):
        self.uovs_per_c_per_s = -1 * self.uivs_per_c_per_s

        self.rac_act_arrows_per_c_per_s = \
            self.rac_acts_per_c_per_s[:, :, :, np.newaxis] * \
            self.uovs_per_c_per_s
        self.rho_act_arrows_per_c_per_s = \
            self.rho_acts_per_c_per_s[:, :, :, np.newaxis] * \
            self.uivs_per_c_per_s
        self.rgtps_arrow_group = [(100.0, "b", self.rac_act_arrows_per_c_per_s),
                                  (100.0, "r", self.rho_act_arrows_per_c_per_s)]

        self.x_cils_arrows_per_c_per_s = \
            self.x_cils_per_c_per_s[:, :, :, np.newaxis] * \
            self.uovs_per_c_per_s
        self.x_cils_arrow_group = [(0.1, "r", self.x_cils_arrows_per_c_per_s)]

        self.x_coas_arrows_per_c_per_s = \
            self.x_coas_per_c_per_s[:, :, :, np.newaxis] * \
            self.uovs_per_c_per_s
        self.x_coas_arrow_group = [(0.05, "b", self.x_coas_arrows_per_c_per_s)]

        self.kgtps_rho_arrows_per_c_per_s = \
            self.kgtps_rho_per_c_per_s[:, :, :, np.newaxis] * \
            self.uovs_per_c_per_s
        self.kgtps_rho_arrow_group = [(100.0, "r",
                                       self.kgtps_rho_arrows_per_c_per_s)]

        is_rac_force = np.zeros_like(self.rgtp_forces_per_c_per_s)
        is_rho_force = np.zeros_like(self.rgtp_forces_per_c_per_s)

        ones2d = np.ones(2)
        for s_ix in range(is_rac_force.shape[0]):
            for c_ix in range(is_rac_force.shape[1]):
                for v_ix in range(is_rac_force.shape[2]):
                    uov = self.uovs_per_c_per_s[s_ix, c_ix, v_ix]
                    rgtp_f = self.rgtp_forces_per_c_per_s[s_ix, c_ix, v_ix]
                    dp = np.dot(uov, rgtp_f)

                    if abs(dp) > 1e-4:
                        if dp < 0.0:
                            is_rho_force[s_ix, c_ix, v_ix, :] = ones2d
                        else:
                            is_rac_force[s_ix, c_ix, v_ix, :] = ones2d

        self.rgtp_forces_arrow_group = [(0.1, "orange",
                                         self.rgtp_forces_per_c_per_s * is_rho_force),
                                        (0.1, "green",
                                         self.rgtp_forces_per_c_per_s * is_rac_force)]

    def load_rust_dat(self, out_dir, file_name):
        self.out_dir = out_dir
        self.file_name = file_name
        self.cbor_file_path = self.file_name + ".cbor"
        self.mp4_file_name_header = self.file_name + "_M=r"

        cbor_files = \
            [f for f in os.listdir(self.out_dir)
             if os.path.isfile(os.path.join(self.out_dir, f))
             and os.path.splitext(f)[1] == ".cbor"]

        found_wanted = False
        for fn in cbor_files:
            if self.cbor_file_path == fn:
                found_wanted = True
                break

        if not found_wanted:
            raise Exception(
                "Error: could not find requested file {} in dir {} with "
                "contents: {}".format(self.cbor_file_path, out_dir, cbor_files))
        self.cbor_file_path = os.path.join(self.out_dir, self.cbor_file_path)

        snapshots = []
        with open(self.cbor_file_path, mode='rb') as sf:
            world_info = cbor2.load(sf)
            while True:
                try:
                    snapshots += cbor2.load(sf)
                except EOFError:
                    break

        print("load_rust_dat | file_name: {} | snapshots found: {}"
              .format(file_name, len(snapshots)))
        self.world_info = world_info
        self.generate_header_from_world_info()
        self.char_t = world_info["char_quants"]["t"]
        self.tpoints = [s["cells"][0]["tpoint"] * self.char_t for s in
                        snapshots]
        data = [s["cells"] for s in snapshots]
        self.snap_period = world_info["snap_period"]

        self.poly_per_c_per_s = \
            cb.extract_p2ds_from_data(['core', 'poly'], data)
        self.centroids_per_c_per_s = np.array(
            [[np.average(poly, axis=0) for poly in poly_per_c] for
             poly_per_c in
             self.poly_per_c_per_s])
        self.uivs_per_c_per_s = \
            cb.extract_p2ds_from_data(['core', 'geom', 'unit_in_vecs'],
                                      data)

        self.rac_acts_per_c_per_s = \
            cb.extract_scalars_from_data(['core', 'rac_acts'], data)
        self.rac_inacts_per_c_per_s = \
            cb.extract_scalars_from_data(['core', 'rac_inacts'], data)
        self.rho_acts_per_c_per_s = \
            cb.extract_scalars_from_data(['core', 'rho_acts'], data)
        self.rho_acts_per_c_per_s = \
            cb.extract_scalars_from_data(['core', 'rho_inacts'], data)

        self.x_cils_per_c_per_s = \
            cb.extract_scalars_from_data(['interactions', 'x_cils'], data)
        self.x_coas_per_c_per_s = \
            cb.extract_scalars_from_data(['interactions', 'x_coas'], data)
        self.x_adhs_per_c_per_s = \
            cb.extract_p2ds_from_data(['interactions', 'x_adhs'], data)

        self.kgtps_rac_per_c_per_s = \
            cb.extract_scalars_from_data(['chem', 'kgtps_rac'], data)
        self.kdgtps_rac_per_c_per_s = \
            cb.extract_scalars_from_data(['chem', 'kdgtps_rac'], data)
        self.kgtps_rho_per_c_per_s = \
            cb.extract_scalars_from_data(['chem', 'kgtps_rho'], data)
        self.kdgtps_rho_per_c_per_s = \
            cb.extract_scalars_from_data(['chem', 'kdgtps_rho'], data)

        self.rac_act_net_fluxes_per_c_per_s = \
            cb.extract_scalars_from_data(['chem', 'rac_act_net_fluxes'],
                                         data)
        self.rac_inact_net_fluxes_per_c_per_s = \
            cb.extract_scalars_from_data(['chem',
                                          'rac_inact_net_fluxes'], data)
        self.rho_act_net_fluxes_per_c_per_s = \
            cb.extract_scalars_from_data(['chem', 'rho_act_net_fluxes'],
                                         data)
        self.rho_inact_net_fluxes_per_c_per_s = \
            cb.extract_scalars_from_data(['chem',
                                          'rho_inact_net_fluxes'], data)

        self.x_tens_per_c_per_s = \
            cb.extract_scalars_from_data(['chem', 'x_tens'], data)
        self.edge_strains_per_c_per_s = \
            cb.extract_scalars_from_data(['mech', 'edge_strains'], data)
        self.rgtp_forces_per_c_per_s = \
            cb.extract_p2ds_from_data(['mech', 'rgtp_forces'], data)
        self.edge_forces_per_c_per_s = \
            cb.extract_p2ds_from_data(['mech', 'edge_forces'], data)
        self.cyto_forces_per_c_per_s = \
            cb.extract_p2ds_from_data(['mech', 'cyto_forces'], data)
        self.sum_forces_per_c_per_s = \
            cb.extract_p2ds_from_data(['mech', 'sum_forces'], data)
        self.avg_tens_strain_per_c_per_s = \
            cb.extract_scalars_from_data(['mech', 'avg_tens_strain'],
                                         data)

        self.load_animation_arrows()

    def load_py_dat(self, out_dir, file_name):
        self.out_dir = out_dir
        self.file_name = file_name
        self.dat_file_path = self.file_name + ".dat"
        self.mp4_file_name_header = self.file_name + "_M=p"

        raw_out = cd.read_save_file(self.out_dir, self.dat_file_path)
        data_per_c_per_s = cd.get_data_per_c_per_s(raw_out)
        print("load_py_dat | file_name: {} | snapshots found: {}"
              .format(file_name, len(data_per_c_per_s)))
        self.header = raw_out["header"]
        num_int_steps = raw_out["header"]["num_int_steps"]
        self.char_t = raw_out["header"]["t"]
        self.tpoints = [cells[0]["tpoint"] * self.char_t for cells in
                        data_per_c_per_s]
        self.snap_period = num_int_steps

        self.poly_per_c_per_s = \
            np.array([[cell["poly"] for cell in cells]
                      for cells in data_per_c_per_s])
        self.centroids_per_c_per_s = np.array(
            [[np.average(poly, axis=0) for poly in poly_per_c] for
             poly_per_c in
             self.poly_per_c_per_s])
        self.uivs_per_c_per_s = \
            np.array([[snap["uivs"] for snap in snaps_per_c]
                      for snaps_per_c in data_per_c_per_s])
        self.uovs_per_c_per_s = -1 * self.uivs_per_c_per_s
        self.rac_acts_per_c_per_s = \
            np.array([[snap["rac_acts"] for snap in snaps_per_c]
                      for snaps_per_c in data_per_c_per_s])
        self.rac_inacts_per_c_per_s = \
            np.array([[snap["rac_inacts"] for snap in snaps_per_c]
                      for snaps_per_c in data_per_c_per_s])
        self.rho_acts_per_c_per_s = np.array([[snap["rho_acts"] for snap in
                                               snaps_per_c]
                                              for snaps_per_c in
                                              data_per_c_per_s])
        self.rho_inacts_per_c_per_s = \
            np.array([[snap["rho_acts"] for snap in snaps_per_c]
                      for snaps_per_c in data_per_c_per_s])

        self.x_cils_per_c_per_s = \
            np.array([[snap["x_cils"] for snap in snaps_per_c]
                      for snaps_per_c in data_per_c_per_s])
        self.x_coas_per_c_per_s = \
            np.array([[snap["x_coas"] for snap in snaps_per_c]
                      for snaps_per_c in data_per_c_per_s])

        self.kgtps_rac_per_c_per_s = \
            np.array([[snap["kgtps_rac"] for snap in snaps_per_c]
                      for snaps_per_c in data_per_c_per_s])
        self.kdgtps_rac_per_c_per_s = \
            np.array([[snap["kdgtps_rac"] for snap in snaps_per_c]
                      for snaps_per_c in data_per_c_per_s])
        self.kgtps_rho_per_c_per_s = \
            np.array([[snap["kgtps_rho"] for snap in snaps_per_c]
                      for snaps_per_c in data_per_c_per_s])
        self.kdgtps_rho_per_c_per_s = \
            np.array([[snap["kdgtps_rho"] for snap in snaps_per_c]
                      for snaps_per_c in data_per_c_per_s])

        self.rac_act_net_fluxes_per_c_per_s = \
            self.rac_inact_net_fluxes_per_c_per_s = \
            np.array([[snap["rac_act_net_fluxes"] for snap in snaps_per_c]
                      for snaps_per_c in data_per_c_per_s])
        self.rac_inact_net_fluxes_per_c_per_s = \
            np.array([[snap["rac_inact_net_fluxes"] for snap in snaps_per_c]
                      for snaps_per_c in data_per_c_per_s])

        self.rho_act_net_fluxes_per_c_per_s = \
            self.rho_inact_net_fluxes_per_c_per_s = \
            np.array([[snap["rho_act_net_fluxes"] for snap in snaps_per_c]
                      for snaps_per_c in data_per_c_per_s])
        self.rho_inact_net_fluxes_per_c_per_s = \
            np.array([[snap["rho_inact_net_fluxes"] for snap in snaps_per_c]
                      for snaps_per_c in data_per_c_per_s])

        self.x_tens_per_c_per_s = \
            np.array([[snap["x_tens"] for snap in snaps_per_c]
                      for snaps_per_c in data_per_c_per_s])
        self.edge_strains_per_c_per_s = \
            np.array([[snap["edge_strains"] for snap in snaps_per_c]
                      for snaps_per_c in data_per_c_per_s])
        self.rgtp_forces_per_c_per_s = \
            np.array([[snap["rgtp_forces"] for snap in snaps_per_c]
                      for snaps_per_c in data_per_c_per_s])
        self.edge_forces_per_c_per_s = \
            np.array([[snap["edge_forces"] for snap in snaps_per_c]
                      for snaps_per_c in data_per_c_per_s])
        self.cyto_forces_per_c_per_s = \
            np.array([[snap["cyto_forces"] for snap in snaps_per_c]
                      for snaps_per_c in data_per_c_per_s])
        self.sum_forces_per_c_per_s = \
            np.array([[snap["sum_forces"] for snap in snaps_per_c]
                      for snaps_per_c in data_per_c_per_s])
        self.avg_tens_strain_per_c_per_s = \
            np.array([[snap["avg_tens_strain"] for snap in snaps_per_c]
                      for snaps_per_c in data_per_c_per_s])

        self.load_animation_arrows()

    def animate(self, vec_ani_opts, ty):
        self.default_xlim = [-40, 200]
        self.default_ylim = [-40, 200]
        self.default_bbox_lim = \
            [self.default_xlim[1] - self.default_xlim[0],
             self.default_ylim[1] - self.default_ylim[0]]
        self.fig_ani, self.ax_ani = plt.subplots()
        self.ax_ani.set_aspect('equal')
        self.ax_ani.set_xlim(self.default_xlim)
        self.ax_ani.set_ylim(self.default_ylim)
        sanitized_tpoints = sanitize_tpoints(self.tpoints)
        frame_ixs = [x[0] for x in sanitized_tpoints]
        for ani_opts in vec_ani_opts:
            self.snap_ix = 0
            self.ani_opts = ani_opts
            # Set up formatting for the movie files
            writer = animation.writers['ffmpeg'](fps=10,
                                                 metadata=dict(artist='Me'),
                                                 bitrate=1800)
            cell_ani = animation.FuncAnimation(self.fig_ani,
                                               self.paint_animation,
                                               frames=frame_ixs,
                                               fargs=(self.ax_ani, ty),
                                               interval=1, blit=True)
            if len(ty) != 0:
                ty_tag = "_{}".format(ty)
            else:
                ty_tag = ""

            ani_file_path = self.mp4_file_name_header + ani_opts.description(

            ) + ty_tag + ".mp4"
            ani_save_path = os.path.join(self.out_dir, ani_file_path)
            cell_ani.save(ani_save_path, writer=writer)

<<<<<<< HEAD
    def paint_cells(self, snap_ix, ax):
        pls = self.ani_opts.poly_line_style
        for (ci, poly) in enumerate(self.poly_per_c_per_s[snap_ix]):
            for vix in range(16):
                ax.plot([poly[vix, 0], poly[(vix + 1) % 16, 0]],
                        [poly[vix, 1], poly[(vix + 1) % 16, 1]],
                        color="k", marker=".", markersize="0.5",
                        linestyle=pls)
                if self.ani_opts.label_verts:
                    ax.annotate(str(vix), (poly[vix, 0], poly[vix, 1]))

            if self.ani_opts.label_cells and snap_ix > 0:
                ax.annotate(str(ci), (self.centroids_per_c_per_s[-1, ci, 0], self.centroids_per_c_per_s[-1, ci, 1]))

            c_centers = self.centroids_per_c_per_s[:snap_ix, ci]
            if self.ani_opts.show_trails:
                ax.plot(c_centers[:, 0], c_centers[:, 1])


        for poly, rac_act_arrows in zip(
                self.poly_per_c_per_s[snap_ix],
                self.rac_act_arrows_per_c_per_s[snap_ix]
        ):
            for p, rac_arrow in zip(poly, rac_act_arrows):
                ax.arrow(p[0], p[1], self.ani_opts.rgtp_scale * rac_arrow[0],
                         self.ani_opts.rgtp_scale * rac_arrow[1],
                         color="b",
                         length_includes_head=True, head_width=0.0)

        for poly, rho_act_arrows in zip(self.poly_per_c_per_s[snap_ix],
                                        self.rho_act_arrows_per_c_per_s[
                                            snap_ix]):
            for p, rho_arrow in zip(poly, rho_act_arrows):
                ax.arrow(p[0], p[1], self.ani_opts.rgtp_scale * rho_arrow[0],
                         self.ani_opts.rgtp_scale * rho_arrow[1],
                         color="r",
                         length_includes_head=True, head_width=0.0)

        # for poly_ix, poly, adhs in zip(
        #         np.arange(0, len(self.poly_per_c_per_s[0])),
        #         self.poly_per_c_per_s[snap_ix],
        #         self.x_adhs_per_c_per_s[snap_ix]):
        #     if poly_ix == 0:
        #         adh_arrow_color = "magenta"
        #     else:
        #         adh_arrow_color = "cyan"
        #     for p, adh in zip(poly, adhs):
        #         ax.arrow(p[0], p[1], adh[0], adh[1], color=adh_arrow_color,
        #                  length_includes_head=True, head_width=1.0)

    def paint_probe(self, delta):
        old_xlim = self.ax_probe.get_xlim()
        old_ylim = self.ax_probe.get_ylim()
        self.ax_probe.cla()
        self.ax_probe.set_xlim(old_xlim)
        self.ax_probe.set_ylim(old_ylim)

        self.paint_cells(self.snap_ix, self.ax_probe)

        self.ax_probe.set_title(
            "tstep {} (snapshot {})".format(
                self.tpoints[self.snap_ix], self.snap_ix
            )
        )
        self.snap_ix = (self.snap_ix + delta) % len(self.tpoints)
        plt.show()

    def on_press_probe(self, event):
        if event.key == 'x':
            self.paint_probe(1)
        elif event.key == 'z':
            self.paint_probe(-1)
        if event.key == 'c':
            self.paint_probe(-5)
        elif event.key == 'v':
            self.paint_probe(5)
        elif event.key == 'n':
            self.paint_probe(-10)
        elif event.key == 'm':
            self.paint_probe(10)
        elif event.key == 'r':
            self.ax_probe.set_aspect('equal')
            self.ax_probe.set_xlim(self.default_xlim)
            self.ax_probe.set_ylim(self.default_ylim)
        self.fig_probe.canvas.draw()

    def paint_animation(self, snap_ix, ax):
=======
    def paint_animation(self, snap_ix, ax, ty):
>>>>>>> 659cf019
        ax.cla()
        ax.set_aspect("equal")
        print("painting snapshot: {}".format(snap_ix))
        if self.ani_opts.follow_group:
            g_center = np.average(self.centroids_per_c_per_s[snap_ix],
                                  axis=0)
            (xmin, xmax) = [g_center[0] - self.default_bbox_lim[0] * 0.5,
                            g_center[0] + self.default_bbox_lim[0] * 0.5]
            (ymin, ymax) = [g_center[1] - self.default_bbox_lim[1] * 0.5,
                            g_center[1] + self.default_bbox_lim[1] * 0.5]
            bbox = \
                np.array([
                    [xmin, ymin],
                    [xmin, ymax],
                    [xmax, ymax],
                    [xmax, ymin],
                    [xmin, ymin]
                ])
            ax.plot(bbox[:, 0], bbox[:, 1], color=(0.0, 0.0, 0.0, 0.0))

        self.paint_cells(snap_ix, ax, ty)
        ax.relim()

        ax.set_title(
            "tstep {} (snapshot {})".format(
                self.tpoints[snap_ix], snap_ix
            )
        )
        return ax.get_children()

    def paint_cells(self, snap_ix, ax, ty):
        pls = self.ani_opts.poly_line_style
        for (ci, poly) in enumerate(self.poly_per_c_per_s[snap_ix]):
            for vix in range(16):
                ax.plot([poly[vix, 0], poly[(vix + 1) % 16, 0]],
                        [poly[vix, 1], poly[(vix + 1) % 16, 1]],
                        color="k", marker=".", markersize="0.5",
                        linestyle=pls)
                if self.ani_opts.label_verts:
                    ax.annotate(str(vix), (poly[vix, 0], poly[vix, 1]))

            if self.ani_opts.label_cells and snap_ix > 0:
                ax.annotate(str(ci), (self.centroids_per_c_per_s[-1, ci, 0],
                                      self.centroids_per_c_per_s[-1, ci, 1]))

<<<<<<< HEAD
class PythonRustComparisonData:
    def __init__(self, out_dir, py_dat, rust_dat, poly_line_styles,
                 mp4_file_name):
        self.out_dir = out_dir
        self.py_dat = py_dat
        self.rust_dat = rust_dat
        self.sim_dats = [py_dat, rust_dat]
        self.verify_parameter_equality()
        self.mp4_file_name = mp4_file_name
        self.poly_line_styles = poly_line_styles

        self.vert_plot_ix = 0
        self.curr_inner_ix = 0
        self.plot_x_max = 0
        self.dat_group_ix = 0
        self.cell_plot_ix = 0
        self.num_cells = 0
        self.dat_groups = 0
        self.active_dat_group_ix = 0
        self.num_label_groups = 0

        self.common_ts, self.snap_ixs_per_sim = self.get_common_snaps()
        self.snap_ix = 0
        self.default_xlim = [-40, 200]
        self.default_ylim = [-40, 200]
        self.default_bbox_lim = \
            [self.default_xlim[1] - self.default_xlim[0],
             self.default_ylim[1] - self.default_ylim[0]]
        self.fig, self.ax = plt.subplots()

    def verify_parameter_equality(self):
        rust_keys = self.rust_dat.header.keys()
        py_keys = self.py_dat.header.keys()

        not_in_py = []
        for key in rust_keys:
            if key not in py_keys:
                not_in_py.append(key)

        not_in_rust = []
        for key in py_keys:
            if key not in rust_keys:
                not_in_rust.append(key)

        print("not_in_py: {}".format(not_in_py))
        print("not_in_rust: {}".format(not_in_rust))

        for key in rust_keys:
            if key in py_keys:
                rust_param = self.rust_dat.header[key]
                py_param = self.py_dat.header[key]
                print("{}: rust = {}, py = {}".format(key, rust_param,
                                                      py_param))
                if type(rust_param) == list:
                    rust_param = np.array(rust_param)
                    py_param = np.array(py_param)
                    delta = np.max(abs(rust_param - py_param))
                else:
                    delta = abs(rust_param - py_param)
                if delta > 1e-4:
                    raise Exception(
                        "parameter mismatch {}: rust = {}, py = {}. delta = {}"
                            .format(key, self.rust_dat.header[key],
                                    self.py_dat.header[key], delta))

    def get_common_snaps(self):
        ixs_ts_per_sim = [sanitize_tpoints(sd.tpoints) for sd in self.sim_dats]
        # shortest simulation, time wise
        shortest_ix = np.argmin([ix_ts[-1][1] for ix_ts in ixs_ts_per_sim])
        # short simulation final time point
        short_final = ixs_ts_per_sim[shortest_ix][-1][1]
        # ts cropped so that final is <= short_final
        cropped_ixs_ts_per_sim = [
            copy.deepcopy([(ix, t) for (ix, t) in ixs_ts
                           if t < short_final or abs(t - short_final) < 1e-4])
            for ixs_ts in ixs_ts_per_sim
        ]
        # common time points shared by all simulations
        common_ts, snap_ixs_per_sim = find_common_ts(cropped_ixs_ts_per_sim)
        return common_ts, snap_ixs_per_sim

    def combined_paint_animation(self, common_t_ix, ax):
        ax.cla()
        ax.set_aspect("equal")
        print("making frame: {}".format(common_t_ix))
        for (sim_ix, sim_dat) in enumerate(self.sim_dats):
            sim_dat.paint_cells(self.snap_ixs_per_sim[sim_ix][common_t_ix], ax)
        ax.set_title("t = {}s".format(self.common_ts[common_t_ix]))
        return ax.get_children()

    def combined_set_ani_opts(self, ani_opts):
        for pls, sim_dat in zip(self.poly_line_styles, self.sim_dats):
            sim_dat.ani_opts = copy.deepcopy(ani_opts)
            sim_dat.ani_opts.poly_line_style = pls

    def plot(self):
        rs = [self.rust_dat.x_coas_per_c_per_s, self.rust_dat.kgtps_rac_per_c_per_s]
        ps = [self.py_dat.x_coas_per_c_per_s, self.py_dat.kgtps_rac_per_c_per_s]
        data_labels = ["x_coas", "kgtps_rac"]

        for r, p, l in zip(rs, ps, data_labels):
            fig, ax = plt.subplots()
            cell_ix = 0
            ax.plot(r[:10, cell_ix, :1], label="rust")
            ax.plot(p[:10, cell_ix, :1], label="python")
            ax.set_title("{} for cell {}".format(l, cell_ix))
            ax.legend(loc="best")
            plot_path = os.path.join(self.out_dir, "{}.png".format(l))
            fig.savefig(plot_path)
            plt.close()


    def animate(self, vec_ani_opts):
        print("beginning combined animation...")
        print("num frames: {}".format(len(self.common_ts)))
        self.ax.set_aspect('equal')
        self.ax.set_xlim(self.default_xlim)
        self.ax.set_ylim(self.default_ylim)
        # shape should be (num_sims, num_snaps)
        for ani_opts in vec_ani_opts:
            self.fig, self.ax = plt.subplots()
            self.combined_set_ani_opts(ani_opts)
            writer = animation.writers['ffmpeg'](fps=10,
                                                 metadata=dict(artist='Me'),
                                                 bitrate=1800)
            cell_ani = animation.FuncAnimation(self.fig,
                                               self.combined_paint_animation,
                                               frames=np.arange(
                                                   len(self.common_ts)),
                                               fargs=(self.ax,),
                                               interval=1, blit=True)
            ani_file_path = self.mp4_file_name + ani_opts.description() + ".mp4"
            ani_save_path = os.path.join(self.out_dir, ani_file_path)
            cell_ani.save(ani_save_path, writer=writer)
            plt.close()
=======
            c_centers = self.centroids_per_c_per_s[:snap_ix, ci]
            if self.ani_opts.show_trails:
                ax.plot(c_centers[:, 0], c_centers[:, 1])

        arrow_group = eval("self.{}_arrow_group".format(ty))

        for (scale, color, arrows_per_c_per_s) in arrow_group:
            for poly, arrows in zip(
                    self.poly_per_c_per_s[snap_ix],
                    arrows_per_c_per_s[snap_ix]
            ):
                for p, arrow in zip(poly, arrows):
                    ax.arrow(p[0], p[1],
                             scale * self.ani_opts.arrow_scale * arrow[0],
                             scale * self.ani_opts.arrow_scale * arrow[1],
                             color=color, linestyle=pls,
                             length_includes_head=True, head_width=0.0)
>>>>>>> 659cf019
<|MERGE_RESOLUTION|>--- conflicted
+++ resolved
@@ -392,97 +392,7 @@
             ani_save_path = os.path.join(self.out_dir, ani_file_path)
             cell_ani.save(ani_save_path, writer=writer)
 
-<<<<<<< HEAD
-    def paint_cells(self, snap_ix, ax):
-        pls = self.ani_opts.poly_line_style
-        for (ci, poly) in enumerate(self.poly_per_c_per_s[snap_ix]):
-            for vix in range(16):
-                ax.plot([poly[vix, 0], poly[(vix + 1) % 16, 0]],
-                        [poly[vix, 1], poly[(vix + 1) % 16, 1]],
-                        color="k", marker=".", markersize="0.5",
-                        linestyle=pls)
-                if self.ani_opts.label_verts:
-                    ax.annotate(str(vix), (poly[vix, 0], poly[vix, 1]))
-
-            if self.ani_opts.label_cells and snap_ix > 0:
-                ax.annotate(str(ci), (self.centroids_per_c_per_s[-1, ci, 0], self.centroids_per_c_per_s[-1, ci, 1]))
-
-            c_centers = self.centroids_per_c_per_s[:snap_ix, ci]
-            if self.ani_opts.show_trails:
-                ax.plot(c_centers[:, 0], c_centers[:, 1])
-
-
-        for poly, rac_act_arrows in zip(
-                self.poly_per_c_per_s[snap_ix],
-                self.rac_act_arrows_per_c_per_s[snap_ix]
-        ):
-            for p, rac_arrow in zip(poly, rac_act_arrows):
-                ax.arrow(p[0], p[1], self.ani_opts.rgtp_scale * rac_arrow[0],
-                         self.ani_opts.rgtp_scale * rac_arrow[1],
-                         color="b",
-                         length_includes_head=True, head_width=0.0)
-
-        for poly, rho_act_arrows in zip(self.poly_per_c_per_s[snap_ix],
-                                        self.rho_act_arrows_per_c_per_s[
-                                            snap_ix]):
-            for p, rho_arrow in zip(poly, rho_act_arrows):
-                ax.arrow(p[0], p[1], self.ani_opts.rgtp_scale * rho_arrow[0],
-                         self.ani_opts.rgtp_scale * rho_arrow[1],
-                         color="r",
-                         length_includes_head=True, head_width=0.0)
-
-        # for poly_ix, poly, adhs in zip(
-        #         np.arange(0, len(self.poly_per_c_per_s[0])),
-        #         self.poly_per_c_per_s[snap_ix],
-        #         self.x_adhs_per_c_per_s[snap_ix]):
-        #     if poly_ix == 0:
-        #         adh_arrow_color = "magenta"
-        #     else:
-        #         adh_arrow_color = "cyan"
-        #     for p, adh in zip(poly, adhs):
-        #         ax.arrow(p[0], p[1], adh[0], adh[1], color=adh_arrow_color,
-        #                  length_includes_head=True, head_width=1.0)
-
-    def paint_probe(self, delta):
-        old_xlim = self.ax_probe.get_xlim()
-        old_ylim = self.ax_probe.get_ylim()
-        self.ax_probe.cla()
-        self.ax_probe.set_xlim(old_xlim)
-        self.ax_probe.set_ylim(old_ylim)
-
-        self.paint_cells(self.snap_ix, self.ax_probe)
-
-        self.ax_probe.set_title(
-            "tstep {} (snapshot {})".format(
-                self.tpoints[self.snap_ix], self.snap_ix
-            )
-        )
-        self.snap_ix = (self.snap_ix + delta) % len(self.tpoints)
-        plt.show()
-
-    def on_press_probe(self, event):
-        if event.key == 'x':
-            self.paint_probe(1)
-        elif event.key == 'z':
-            self.paint_probe(-1)
-        if event.key == 'c':
-            self.paint_probe(-5)
-        elif event.key == 'v':
-            self.paint_probe(5)
-        elif event.key == 'n':
-            self.paint_probe(-10)
-        elif event.key == 'm':
-            self.paint_probe(10)
-        elif event.key == 'r':
-            self.ax_probe.set_aspect('equal')
-            self.ax_probe.set_xlim(self.default_xlim)
-            self.ax_probe.set_ylim(self.default_ylim)
-        self.fig_probe.canvas.draw()
-
-    def paint_animation(self, snap_ix, ax):
-=======
     def paint_animation(self, snap_ix, ax, ty):
->>>>>>> 659cf019
         ax.cla()
         ax.set_aspect("equal")
         print("painting snapshot: {}".format(snap_ix))
@@ -527,144 +437,6 @@
             if self.ani_opts.label_cells and snap_ix > 0:
                 ax.annotate(str(ci), (self.centroids_per_c_per_s[-1, ci, 0],
                                       self.centroids_per_c_per_s[-1, ci, 1]))
-
-<<<<<<< HEAD
-class PythonRustComparisonData:
-    def __init__(self, out_dir, py_dat, rust_dat, poly_line_styles,
-                 mp4_file_name):
-        self.out_dir = out_dir
-        self.py_dat = py_dat
-        self.rust_dat = rust_dat
-        self.sim_dats = [py_dat, rust_dat]
-        self.verify_parameter_equality()
-        self.mp4_file_name = mp4_file_name
-        self.poly_line_styles = poly_line_styles
-
-        self.vert_plot_ix = 0
-        self.curr_inner_ix = 0
-        self.plot_x_max = 0
-        self.dat_group_ix = 0
-        self.cell_plot_ix = 0
-        self.num_cells = 0
-        self.dat_groups = 0
-        self.active_dat_group_ix = 0
-        self.num_label_groups = 0
-
-        self.common_ts, self.snap_ixs_per_sim = self.get_common_snaps()
-        self.snap_ix = 0
-        self.default_xlim = [-40, 200]
-        self.default_ylim = [-40, 200]
-        self.default_bbox_lim = \
-            [self.default_xlim[1] - self.default_xlim[0],
-             self.default_ylim[1] - self.default_ylim[0]]
-        self.fig, self.ax = plt.subplots()
-
-    def verify_parameter_equality(self):
-        rust_keys = self.rust_dat.header.keys()
-        py_keys = self.py_dat.header.keys()
-
-        not_in_py = []
-        for key in rust_keys:
-            if key not in py_keys:
-                not_in_py.append(key)
-
-        not_in_rust = []
-        for key in py_keys:
-            if key not in rust_keys:
-                not_in_rust.append(key)
-
-        print("not_in_py: {}".format(not_in_py))
-        print("not_in_rust: {}".format(not_in_rust))
-
-        for key in rust_keys:
-            if key in py_keys:
-                rust_param = self.rust_dat.header[key]
-                py_param = self.py_dat.header[key]
-                print("{}: rust = {}, py = {}".format(key, rust_param,
-                                                      py_param))
-                if type(rust_param) == list:
-                    rust_param = np.array(rust_param)
-                    py_param = np.array(py_param)
-                    delta = np.max(abs(rust_param - py_param))
-                else:
-                    delta = abs(rust_param - py_param)
-                if delta > 1e-4:
-                    raise Exception(
-                        "parameter mismatch {}: rust = {}, py = {}. delta = {}"
-                            .format(key, self.rust_dat.header[key],
-                                    self.py_dat.header[key], delta))
-
-    def get_common_snaps(self):
-        ixs_ts_per_sim = [sanitize_tpoints(sd.tpoints) for sd in self.sim_dats]
-        # shortest simulation, time wise
-        shortest_ix = np.argmin([ix_ts[-1][1] for ix_ts in ixs_ts_per_sim])
-        # short simulation final time point
-        short_final = ixs_ts_per_sim[shortest_ix][-1][1]
-        # ts cropped so that final is <= short_final
-        cropped_ixs_ts_per_sim = [
-            copy.deepcopy([(ix, t) for (ix, t) in ixs_ts
-                           if t < short_final or abs(t - short_final) < 1e-4])
-            for ixs_ts in ixs_ts_per_sim
-        ]
-        # common time points shared by all simulations
-        common_ts, snap_ixs_per_sim = find_common_ts(cropped_ixs_ts_per_sim)
-        return common_ts, snap_ixs_per_sim
-
-    def combined_paint_animation(self, common_t_ix, ax):
-        ax.cla()
-        ax.set_aspect("equal")
-        print("making frame: {}".format(common_t_ix))
-        for (sim_ix, sim_dat) in enumerate(self.sim_dats):
-            sim_dat.paint_cells(self.snap_ixs_per_sim[sim_ix][common_t_ix], ax)
-        ax.set_title("t = {}s".format(self.common_ts[common_t_ix]))
-        return ax.get_children()
-
-    def combined_set_ani_opts(self, ani_opts):
-        for pls, sim_dat in zip(self.poly_line_styles, self.sim_dats):
-            sim_dat.ani_opts = copy.deepcopy(ani_opts)
-            sim_dat.ani_opts.poly_line_style = pls
-
-    def plot(self):
-        rs = [self.rust_dat.x_coas_per_c_per_s, self.rust_dat.kgtps_rac_per_c_per_s]
-        ps = [self.py_dat.x_coas_per_c_per_s, self.py_dat.kgtps_rac_per_c_per_s]
-        data_labels = ["x_coas", "kgtps_rac"]
-
-        for r, p, l in zip(rs, ps, data_labels):
-            fig, ax = plt.subplots()
-            cell_ix = 0
-            ax.plot(r[:10, cell_ix, :1], label="rust")
-            ax.plot(p[:10, cell_ix, :1], label="python")
-            ax.set_title("{} for cell {}".format(l, cell_ix))
-            ax.legend(loc="best")
-            plot_path = os.path.join(self.out_dir, "{}.png".format(l))
-            fig.savefig(plot_path)
-            plt.close()
-
-
-    def animate(self, vec_ani_opts):
-        print("beginning combined animation...")
-        print("num frames: {}".format(len(self.common_ts)))
-        self.ax.set_aspect('equal')
-        self.ax.set_xlim(self.default_xlim)
-        self.ax.set_ylim(self.default_ylim)
-        # shape should be (num_sims, num_snaps)
-        for ani_opts in vec_ani_opts:
-            self.fig, self.ax = plt.subplots()
-            self.combined_set_ani_opts(ani_opts)
-            writer = animation.writers['ffmpeg'](fps=10,
-                                                 metadata=dict(artist='Me'),
-                                                 bitrate=1800)
-            cell_ani = animation.FuncAnimation(self.fig,
-                                               self.combined_paint_animation,
-                                               frames=np.arange(
-                                                   len(self.common_ts)),
-                                               fargs=(self.ax,),
-                                               interval=1, blit=True)
-            ani_file_path = self.mp4_file_name + ani_opts.description() + ".mp4"
-            ani_save_path = os.path.join(self.out_dir, ani_file_path)
-            cell_ani.save(ani_save_path, writer=writer)
-            plt.close()
-=======
             c_centers = self.centroids_per_c_per_s[:snap_ix, ci]
             if self.ani_opts.show_trails:
                 ax.plot(c_centers[:, 0], c_centers[:, 1])
@@ -682,4 +454,3 @@
                              scale * self.ani_opts.arrow_scale * arrow[1],
                              color=color, linestyle=pls,
                              length_includes_head=True, head_width=0.0)
->>>>>>> 659cf019

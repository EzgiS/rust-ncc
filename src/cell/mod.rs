// Copyright © 2020 Brian Merchant.
//
// Licensed under the Apache License, Version 2.0 <LICENSE-APACHE or
// http://www.apache.org/licenses/LICENSE-2.0> or the MIT license
// <LICENSE-MIT or http://opensource.org/licenses/MIT>, at your
// option. This file may not be copied, modified, or distributed
// except according to those terms.
pub mod chemistry;
pub mod core_state;
// pub mod geometry;
pub mod mechanics;
pub mod rkdp5;

use crate::cell::chemistry::RacRandState;
use crate::cell::core_state::{
    ChemState, CoreState, GeomState, MechState,
};
use crate::cell::rkdp5::AuxArgs;
use crate::interactions::{ContactData, Interactions};
use crate::math::geometry::{calc_poly_area, LineSeg2D};
use crate::math::v2d::V2D;
use crate::parameters::{Parameters, WorldParameters};
use crate::utils::pcg32::Pcg32;
use crate::utils::{circ_ix_minus, circ_ix_plus};
use crate::NVERTS;
use serde::{Deserialize, Serialize};
use std::f32::consts::PI;
<<<<<<< HEAD

#[cfg(feature = "validate")]
use crate::math::v2d::poly_to_string;
=======
>>>>>>> 091c3e17

/// Cell state structure.
#[derive(Copy, Clone, Deserialize, Serialize)]
pub struct Cell {
    /// Index of cell within world.
    pub ix: usize,
    /// Index of group that cell belongs to.
    pub group_ix: usize,
    pub core: CoreState,
    pub rac_rand: RacRandState,
    pub mech: MechState,
    pub geom: GeomState,
    pub chem: ChemState,
}

pub fn violates_volume_exclusion(
    test_v: &V2D,
    test_u: &V2D,
    test_w: &V2D,
    contacts: &[ContactData],
) -> bool {
    let lsegs = [
        LineSeg2D::new(test_u, test_v),
        LineSeg2D::new(test_v, test_w),
    ];
    for lseg in lsegs.iter() {
        for cd in contacts.iter() {
            if lseg.intersects_poly(&cd.poly) {
                return true;
            }
        }
    }
    false
}

fn move_point_out(
    new_u: &V2D,
    mut new_v: V2D,
    new_w: &V2D,
    mut good_v: V2D,
    contacts: &[ContactData],
    num_iters: u32,
) -> V2D {
    let mut n = 0;
    while n < num_iters {
        let test_v = 0.5 * (good_v + new_v);
        if violates_volume_exclusion(&test_v, new_u, new_w, contacts)
        {
            new_v = test_v;
        } else {
            good_v = test_v;
        }
        n += 1;
    }
    good_v
}

#[cfg(feature = "validate")]
pub fn confirm_volume_exclusion(
    vs: &[V2D; NVERTS],
    contacts: &[ContactData],
    msg: &str,
) -> Result<(), String> {
    for (vi, v) in vs.iter().enumerate() {
        let u = &vs[circ_ix_minus(vi, NVERTS)];
        let w = &vs[circ_ix_plus(vi, NVERTS)];
        for ContactData { poly, .. } in contacts {
            if violates_volume_exclusion(v, u, w, contacts) {
                return Err(format!(
                    "{} violates volume exclusion.\n\
                    vs[{}] = {}, \n\
                    other poly = {}",
                    msg,
                    vi,
                    v,
                    &poly_to_string(&poly.verts)
                ));
            }
        }
    }
    Ok(())
}

pub fn enforce_volume_exclusion(
    old_vs: &[V2D; NVERTS],
    mut new_vs: [V2D; NVERTS],
    contacts: Vec<ContactData>,
) -> Result<[V2D; NVERTS], String> {
    #[cfg(feature = "validate")]
    confirm_volume_exclusion(&old_vs, &contacts, "old_vs")?;

    for vi in 0..NVERTS {
        let old_v = old_vs[vi];
        let new_v = new_vs[vi];
        let new_u = new_vs[circ_ix_minus(vi, NVERTS)];
        let new_w = new_vs[circ_ix_plus(vi, NVERTS)];
        new_vs[vi] = move_point_out(
            &new_u, new_v, &new_w, old_v, &contacts, 20,
        );
    }

    #[cfg(feature = "validate")]
    confirm_volume_exclusion(&new_vs, &contacts, "new_vs")?;

    Ok(new_vs)
}

impl Cell {
    pub fn new(
        ix: usize,
        group_ix: usize,
        core: CoreState,
        interactions: &Interactions,
        parameters: &Parameters,
        rng: &mut Pcg32,
    ) -> Cell {
        let geom = core.calc_geom_state();
        let mech = core.calc_mech_state(&geom, parameters);
        let rac_rand = if parameters.randomization {
            RacRandState::new(rng, parameters)
        } else {
            RacRandState::default()
        };
        let chem = core.calc_chem_state(
            &geom,
            &mech,
            &rac_rand,
            &interactions,
            parameters,
        );
        Cell {
            ix,
            group_ix,
            core,
            rac_rand,
            geom,
            chem,
            mech,
        }
    }

    #[allow(unused)]
    /// Suppose our current state is `state`. We want to determine
    /// the next state after a time period `dt` has elapsed. We
    /// assume `(next_state - state)/delta(t) = delta(state)`.
    pub fn simulate_euler(
        &mut self,
        tstep: u32,
        interactions: &Interactions,
        contact_data: Vec<ContactData>,
        world_parameters: &WorldParameters,
        parameters: &Parameters,
        rng: &mut Pcg32,
    ) -> Result<Cell, String> {
        let mut state = self.core;
        let nsteps: u32 = 10;
        // Assumed normalized time by time provided in CharQuant.
        // Therefore, we can take the time period to integrate over
        // as 1.0.
        let dt = 1.0 / (nsteps as f32);
        for _ in 0..nsteps {
            // d(state)/dt = dynamics_f(state) <- calculate RHS of ODE
            let delta = CoreState::dynamics_f(
                &state,
                &self.rac_rand,
                &interactions,
                world_parameters,
                parameters,
            );
            state = state + dt * delta;
        }
        let geom_state = state.calc_geom_state();
        let mech_state =
            state.calc_mech_state(&geom_state, parameters);
        let chem_state = state.calc_chem_state(
            &geom_state,
            &mech_state,
            &self.rac_rand,
            &interactions,
            parameters,
        );
        // Enforcing volume exclusion! Tricky!
        state.poly = enforce_volume_exclusion(
            &self.core.poly,
            state.poly,
            contact_data,
        )?;
        let geom_state = state.calc_geom_state();

        #[cfg(feature = "validate")]
        state.validate("euler", &parameters)?;

        Ok(Cell {
            ix: self.ix,
            group_ix: self.group_ix,
            core: state,
            rac_rand: self.rac_rand.update(tstep, rng, parameters),
            geom: geom_state,
            chem: chem_state,
            mech: mech_state,
        })
    }

    pub fn simulate_rkdp5(
        &self,
        tstep: u32,
        interactions: &Interactions,
        contact_data: Vec<ContactData>,
        world_parameters: &WorldParameters,
        parameters: &Parameters,
        rng: &mut Pcg32,
    ) -> Result<Cell, String> {
        let aux_args = AuxArgs {
            max_iters: 100,
            atol: 1e-8,
            rtol: 1e-3,
            init_h_factor: Some(0.1),
        };
        let result = rkdp5::integrator(
            1.0,
            CoreState::dynamics_f,
            &self.core,
            &self.rac_rand,
            interactions,
            world_parameters,
            parameters,
            aux_args,
        );

        let mut state =
            result.y.expect("rkdp5 integrator: too many iterations!");
        let geom_state = state.calc_geom_state();
        let mech_state =
            state.calc_mech_state(&geom_state, parameters);
        let chem_state = state.calc_chem_state(
            &geom_state,
            &mech_state,
            &self.rac_rand,
            &interactions,
            parameters,
        );
        state.poly = enforce_volume_exclusion(
            &self.core.poly,
            state.poly,
            contact_data,
        )
        .map_err(|e| format!("ci={}\n{}", self.ix, e))?;
        let geom_state = state.calc_geom_state();

        #[cfg(feature = "validate")]
        state.validate("rkdp5", &parameters)?;

        Ok(Cell {
            ix: self.ix,
            group_ix: self.group_ix,
            core: state,
            rac_rand: self.rac_rand.update(tstep, rng, parameters),
            geom: geom_state,
            chem: chem_state,
            mech: mech_state,
        })
    }
}

/// Calculate the area of an "ideal" initial cell of radius R, if it has n vertices.
<<<<<<< HEAD
pub fn calc_init_cell_area(r: f32) -> f32 {
    let poly_coords = (0..NVERTS)
        .map(|vix| {
            let theta = (vix as f32) / (NVERTS as f32) * 2.0 * PI;
=======
pub fn calc_init_cell_area(r: f32, n: usize) -> f32 {
    let poly_coords = (0..n)
        .map(|vix| {
            let theta = (vix as f32) / (n as f32) * 2.0 * PI;
>>>>>>> 091c3e17
            V2D {
                x: r * theta.cos(),
                y: r * theta.sin(),
            }
        })
        .collect::<Vec<V2D>>();
    calc_poly_area(&poly_coords)
}<|MERGE_RESOLUTION|>--- conflicted
+++ resolved
@@ -25,12 +25,6 @@
 use crate::NVERTS;
 use serde::{Deserialize, Serialize};
 use std::f32::consts::PI;
-<<<<<<< HEAD
-
-#[cfg(feature = "validate")]
-use crate::math::v2d::poly_to_string;
-=======
->>>>>>> 091c3e17
 
 /// Cell state structure.
 #[derive(Copy, Clone, Deserialize, Serialize)]
@@ -296,17 +290,10 @@
 }
 
 /// Calculate the area of an "ideal" initial cell of radius R, if it has n vertices.
-<<<<<<< HEAD
 pub fn calc_init_cell_area(r: f32) -> f32 {
     let poly_coords = (0..NVERTS)
         .map(|vix| {
             let theta = (vix as f32) / (NVERTS as f32) * 2.0 * PI;
-=======
-pub fn calc_init_cell_area(r: f32, n: usize) -> f32 {
-    let poly_coords = (0..n)
-        .map(|vix| {
-            let theta = (vix as f32) / (n as f32) * 2.0 * PI;
->>>>>>> 091c3e17
             V2D {
                 x: r * theta.cos(),
                 y: r * theta.sin(),

--- conflicted
+++ resolved
@@ -92,11 +92,7 @@
                 ),
                 adh_mag: Some(gen_default_adhesion_mag(
                     char_quants,
-<<<<<<< HEAD
-                    30.0,
-=======
                     40.0,
->>>>>>> 091c3e17
                 )),
                 cal_mag: None,
                 cil_mag: 40.0,

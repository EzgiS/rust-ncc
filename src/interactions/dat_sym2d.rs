--- conflicted
+++ resolved
@@ -88,10 +88,8 @@
     pub fn set(&mut self, ci: usize, oci: usize, x: T) {
         if ci != oci {
             let ix = self.calc_ix(ci, oci);
-<<<<<<< HEAD
-=======
             // println!("calculated ix: {}", ix);
->>>>>>> 8a28f37d
+
             self.dat[ix] = x;
         }
     }

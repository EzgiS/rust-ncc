#![allow(clippy::too_many_arguments)]
//! The entry point.
use rust_ncc::world::hardio::Format;
use rust_ncc::{experiments, world, DEFAULT_OUTPUT_DIR};
use std::path::PathBuf;
use std::time::Instant;

fn main() {
<<<<<<< HEAD
    let exp = experiments::pair::generate(Some(3));
=======
    let exp = experiments::four_cells::generate(Some(3));
>>>>>>> 091c3e17

    let output_dir = PathBuf::from(DEFAULT_OUTPUT_DIR);
    let mut w = world::World::new(exp, output_dir.clone());

    let now = Instant::now();
<<<<<<< HEAD
    w.simulate(3.0 * 3600.0, 5);
=======
    w.simulate(3.0 * 3600.0, 10);
>>>>>>> 091c3e17
    println!("Simulation complete. {} s.", now.elapsed().as_secs());
    let now = Instant::now();
    w.save_history(true, vec![Format::Bincode]).unwrap();
    println!(
        "Finished saving history. {} s.",
        now.elapsed().as_secs()
    );
}<|MERGE_RESOLUTION|>--- conflicted
+++ resolved
@@ -6,21 +6,14 @@
 use std::time::Instant;
 
 fn main() {
-<<<<<<< HEAD
-    let exp = experiments::pair::generate(Some(3));
-=======
     let exp = experiments::four_cells::generate(Some(3));
->>>>>>> 091c3e17
 
     let output_dir = PathBuf::from(DEFAULT_OUTPUT_DIR);
     let mut w = world::World::new(exp, output_dir.clone());
 
     let now = Instant::now();
-<<<<<<< HEAD
-    w.simulate(3.0 * 3600.0, 5);
-=======
     w.simulate(3.0 * 3600.0, 10);
->>>>>>> 091c3e17
+
     println!("Simulation complete. {} s.", now.elapsed().as_secs());
     let now = Instant::now();
     w.save_history(true, vec![Format::Bincode]).unwrap();

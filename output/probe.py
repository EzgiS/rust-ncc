--- conflicted
+++ resolved
@@ -5,11 +5,7 @@
 import cbor2
 
 output = None
-<<<<<<< HEAD
-file_name = "history_pair.cbor"
-=======
 file_name = "history_four_cells.cbor"
->>>>>>> 091c3e17
 with open(file_name, mode='rb') as sf:
     output = cbor2.load(sf)
 
@@ -66,11 +62,7 @@
 rho_act_arrows_per_cell_per_tstep = 50 * rho_acts_per_cell_per_tstep[:, :, :,
                                          np.newaxis] * uivs_per_cell_per_tstep
 
-<<<<<<< HEAD
 adhs_per_cell_per_tstep = 5*extract_p2ds_from_interactions('x_adhs', state_recs)
-=======
-adhs_per_cell_per_tstep = 11*extract_p2ds_from_interactions('x_adhs', state_recs)
->>>>>>> 091c3e17
 
 #
 # rho_acts_arrows_per_tstep = []
